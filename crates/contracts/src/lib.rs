#![allow(clippy::let_unit_value)]

pub use ethcontract;
pub mod errors;
use {
    anyhow::{Result, anyhow, bail},
    ethcontract::{
        Contract,
        common::{DeploymentInformation, contract::Network},
    },
};

pub fn deployment(contract: &Contract, chain_id: u64) -> Result<&Network> {
    contract
        .networks
        .get(&chain_id.to_string())
        // Note that we are conflating network IDs with chain IDs. In general
        // they cannot be considered the same, but for the networks that we
        // support (xDAI, Görli and Mainnet) they are.
        .ok_or_else(|| anyhow!("missing {} deployment for {}", contract.name, chain_id))
}

pub fn deployment_block(contract: &Contract, chain_id: u64) -> Result<u64> {
    let deployment_info = deployment(contract, chain_id)?
        .deployment_information
        .ok_or_else(|| anyhow!("missing deployment information for {}", contract.name))?;

    match deployment_info {
        DeploymentInformation::BlockNumber(block) => Ok(block),
        DeploymentInformation::TransactionHash(tx) => {
            bail!("missing deployment block number for {}", tx)
        }
    }
}

#[macro_use]
mod macros;

#[cfg(feature = "bin")]
pub mod paths;
pub mod storage_accessible;
pub mod vault;
pub mod web3;

macro_rules! include_contracts {
    ($($name:ident;)*) => {$(
        include!(concat!(env!("OUT_DIR"), "/", stringify!($name), ".rs"));
    )*};
}

include_contracts! {
    AaveFlashLoanSolverWrapper;
    BalancerV2Authorizer;
    BalancerV2BasePool;
    BalancerV2BasePoolFactory;
    BalancerV2ComposableStablePool;
    BalancerV2ComposableStablePoolFactory;
    BalancerV2ComposableStablePoolFactoryV3;
    BalancerV2ComposableStablePoolFactoryV4;
    BalancerV2ComposableStablePoolFactoryV5;
    BalancerV2ComposableStablePoolFactoryV6;
    BalancerV2GyroECLPPool;
    BalancerV2GyroECLPPoolFactory;
    BalancerV2LiquidityBootstrappingPool;
    BalancerV2LiquidityBootstrappingPoolFactory;
    BalancerV2NoProtocolFeeLiquidityBootstrappingPoolFactory;
    BalancerV2StablePool;
    BalancerV2StablePoolFactoryV2;
    BalancerV2Vault;
    BalancerV2WeightedPool2TokensFactory;
    BalancerV2WeightedPool;
    BalancerV2WeightedPoolFactory;
    BalancerV2WeightedPoolFactoryV3;
    BalancerV2WeightedPoolFactoryV4;
    BalancerV3BatchRouter;
    BalancerV3Vault;
    BalancerV3WeightedPool;
    BalancerV3WeightedPoolFactory;
    BalancerV3StablePool;
    BalancerV3StablePoolFactory;
    BalancerV3StablePoolFactoryV2;
    BalancerV3GyroECLPPool;
    BalancerV3GyroECLPPoolFactory;
    BalancerV3ReClammPool;
    BalancerV3ReClammPoolFactoryV2;
    BaoswapRouter;
    CowAmm;
    CowAmmConstantProductFactory;
    CowAmmLegacyHelper;
    CowAmmUniswapV2PriceOracle;
    CoWSwapEthFlow;
    CoWSwapOnchainOrders;
    CowProtocolToken;
    ERC1271SignatureValidator;
    ERC20;
    ERC20Mintable;
    ERC3156FlashLoanSolverWrapper;
    FlashLoanRouter;
    GPv2AllowListAuthentication;
    GPv2Settlement;
    GnosisSafe;
    GnosisSafeCompatibilityFallbackHandler;
    GnosisSafeProxy;
    GnosisSafeProxyFactory;
    HoneyswapRouter;
    HooksTrampoline;
    IAavePool;
    IFlashLoanSolverWrapper;
    IERC4626;
    IRateProvider;
    ISwaprPair;
    IUniswapLikePair;
    IUniswapLikeRouter;
    IUniswapV3Factory;
    IZeroEx;
    PancakeRouter;
    Permit2;
    ChainalysisOracle;
    SushiSwapRouter;
    SwaprRouter;
    TestnetUniswapV2Router02;
    UniswapV2Factory;
    UniswapV2Router02;
    UniswapV3Pool;
    UniswapV3QuoterV2;
    UniswapV3SwapRouterV2;
    WETH9;
}

pub mod support {
    include_contracts! {
        AnyoneAuthenticator;
        Balances;
        Multicall;
        Signatures;
        SimulateCode;
        Solver;
        Spardose;
        Swapper;
        Trader;
    }
}

pub mod test {
    include_contracts! {
        Counter;
        GasHog;
    }
}

#[cfg(test)]
mod tests {
    const MAINNET: u64 = 1;
    const OPTIMISM: u64 = 10;
    const BNB: u64 = 56;
    const GNOSIS: u64 = 100;
    const POLYGON: u64 = 137;
    const BASE: u64 = 8453;
    const ARBITRUM_ONE: u64 = 42161;
<<<<<<< HEAD
    const AVALANCHE: u64 = 43114;
    const SEPOLIA: u64 = 11155111;
=======
    const BASE: u64 = 8453;
    const POLYGON: u64 = 137;
    const AVALANCHE: u64 = 43114;
    const BNB: u64 = 56;
    const OPTIMISM: u64 = 10;
    const LENS: u64 = 232;
>>>>>>> 8ab44008

    use {
        super::*,
        ethcontract::{
            common::DeploymentInformation,
            futures::future::{self, FutureExt as _, Ready},
            json::json,
            jsonrpc::{Call, Id, MethodCall, Params, Value},
            web3::{BatchTransport, RequestId, Transport, Web3, error::Result as Web3Result},
        },
    };

    #[derive(Debug, Clone)]
    struct ChainIdTransport(u64);

    impl Transport for ChainIdTransport {
        type Out = Ready<Web3Result<Value>>;

        fn prepare(&self, method: &str, params: Vec<Value>) -> (RequestId, Call) {
            assert_eq!(method, "eth_chainId");
            assert_eq!(params.len(), 0);
            (
                0,
                MethodCall {
                    jsonrpc: None,
                    method: method.to_string(),
                    params: Params::Array(params),
                    id: Id::Num(0),
                }
                .into(),
            )
        }

        fn send(&self, _id: RequestId, _request: Call) -> Self::Out {
            future::ready(Ok(json!(format!("{:x}", self.0))))
        }
    }

    impl BatchTransport for ChainIdTransport {
        type Batch = Ready<Web3Result<Vec<Web3Result<Value>>>>;

        fn send_batch<T>(&self, requests: T) -> Self::Batch
        where
            T: IntoIterator<Item = (RequestId, Call)>,
        {
            future::ready(Ok(requests
                .into_iter()
                .map(|_| Ok(json!(format!("{:x}", self.0))))
                .collect()))
        }
    }

    #[test]
    fn deployment_addresses() {
        macro_rules! assert_has_deployment_address {
            ($contract:ident for $network:expr_2021) => {{
                let web3 = Web3::new(ChainIdTransport($network));
                let deployed = $contract::deployed(&web3).now_or_never().unwrap();
                assert!(deployed.is_ok());
            }};
        }

        for network in &[
            MAINNET,
            GNOSIS,
            SEPOLIA,
            ARBITRUM_ONE,
            OPTIMISM,
            BNB,
            AVALANCHE,
            POLYGON,
            BASE,
        ] {
            assert_has_deployment_address!(GPv2Settlement for *network);
            assert_has_deployment_address!(WETH9 for *network);
            assert_has_deployment_address!(HooksTrampoline for *network);
            assert_has_deployment_address!(BalancerV2Vault for *network);
            assert_has_deployment_address!(BalancerV2NoProtocolFeeLiquidityBootstrappingPoolFactory for *network);
        }
        for network in &[MAINNET, GNOSIS, SEPOLIA] {
            assert_has_deployment_address!(CowProtocolToken for *network);
        }
        for network in &[MAINNET, GNOSIS, ARBITRUM_ONE] {
            assert_has_deployment_address!(SushiSwapRouter for *network);
            assert_has_deployment_address!(UniswapV2Factory for *network);
            assert_has_deployment_address!(UniswapV2Router02 for *network);
        }
<<<<<<< HEAD
        for network in &[MAINNET, SEPOLIA, ARBITRUM_ONE] {
            assert_has_deployment_address!(UniswapV3SwapRouter for *network);
=======
        for network in &[
            MAINNET,
            ARBITRUM_ONE,
            POLYGON,
            OPTIMISM,
            BASE,
            AVALANCHE,
            BNB,
            LENS,
        ] {
            assert_has_deployment_address!(UniswapV3SwapRouterV2 for *network);
>>>>>>> 8ab44008
            assert_has_deployment_address!(IUniswapV3Factory for *network);
        }
        for network in &[MAINNET, ARBITRUM_ONE] {
            assert_has_deployment_address!(BalancerV2WeightedPool2TokensFactory for *network);
            assert_has_deployment_address!(BalancerV2LiquidityBootstrappingPoolFactory for *network);
        }

        for network in &[MAINNET, ARBITRUM_ONE] {
            assert_has_deployment_address!(PancakeRouter for *network);
        }

        for network in &[MAINNET] {
            assert_has_deployment_address!(BalancerV2WeightedPoolFactory for *network);
        }

        for network in &[MAINNET, SEPOLIA, ARBITRUM_ONE] {
            assert_has_deployment_address!(IZeroEx for *network);
        }

        for network in &[MAINNET, GNOSIS, ARBITRUM_ONE] {
            assert_has_deployment_address!(BalancerV2StablePoolFactoryV2 for *network);
        }

        for network in &[MAINNET, GNOSIS, ARBITRUM_ONE] {
            assert_has_deployment_address!(SwaprRouter for *network);
        }

        // only gnosis
        assert_has_deployment_address!(BaoswapRouter for GNOSIS);
        assert_has_deployment_address!(HoneyswapRouter for GNOSIS);

        // only sepolia
        assert_has_deployment_address!(TestnetUniswapV2Router02 for SEPOLIA);
    }

    #[test]
    fn deployment_information() {
        macro_rules! assert_has_deployment_information {
            ($contract:ident for $network:expr_2021) => {{
                let web3 = Web3::new(ChainIdTransport($network));
                let instance = $contract::deployed(&web3).now_or_never().unwrap().unwrap();
                assert!(matches!(
                    instance.deployment_information(),
                    Some(DeploymentInformation::BlockNumber(_)),
                ));
            }};
        }

        for network in &[MAINNET, GNOSIS, SEPOLIA, ARBITRUM_ONE] {
            assert_has_deployment_information!(GPv2Settlement for *network);
            assert_has_deployment_information!(BalancerV2Vault for *network);
        }
        for network in &[MAINNET] {
            assert_has_deployment_information!(BalancerV2WeightedPoolFactory for *network);
        }
        for network in &[MAINNET, ARBITRUM_ONE] {
            assert_has_deployment_information!(BalancerV2WeightedPool2TokensFactory for *network);
        }
        for network in &[MAINNET, GNOSIS, ARBITRUM_ONE] {
            assert_has_deployment_information!(BalancerV2StablePoolFactoryV2 for *network);
        }
    }

    #[test]
    fn bytecode() {
        macro_rules! assert_has_bytecode {
            ($contract:ty) => {{
                let contract = <$contract>::raw_contract();
                assert!(!contract.bytecode.is_empty());
            }};
        }

        assert_has_bytecode!(support::Trader);
        assert_has_bytecode!(support::Solver);
    }
}<|MERGE_RESOLUTION|>--- conflicted
+++ resolved
@@ -157,17 +157,9 @@
     const POLYGON: u64 = 137;
     const BASE: u64 = 8453;
     const ARBITRUM_ONE: u64 = 42161;
-<<<<<<< HEAD
     const AVALANCHE: u64 = 43114;
     const SEPOLIA: u64 = 11155111;
-=======
-    const BASE: u64 = 8453;
-    const POLYGON: u64 = 137;
-    const AVALANCHE: u64 = 43114;
-    const BNB: u64 = 56;
-    const OPTIMISM: u64 = 10;
     const LENS: u64 = 232;
->>>>>>> 8ab44008
 
     use {
         super::*,
@@ -255,10 +247,8 @@
             assert_has_deployment_address!(UniswapV2Factory for *network);
             assert_has_deployment_address!(UniswapV2Router02 for *network);
         }
-<<<<<<< HEAD
         for network in &[MAINNET, SEPOLIA, ARBITRUM_ONE] {
-            assert_has_deployment_address!(UniswapV3SwapRouter for *network);
-=======
+            assert_has_deployment_address!(UniswapV3SwapRouterV2 for *network);
         for network in &[
             MAINNET,
             ARBITRUM_ONE,
@@ -270,7 +260,6 @@
             LENS,
         ] {
             assert_has_deployment_address!(UniswapV3SwapRouterV2 for *network);
->>>>>>> 8ab44008
             assert_has_deployment_address!(IUniswapV3Factory for *network);
         }
         for network in &[MAINNET, ARBITRUM_ONE] {
@@ -346,4 +335,5 @@
         assert_has_bytecode!(support::Trader);
         assert_has_bytecode!(support::Solver);
     }
+}
 }